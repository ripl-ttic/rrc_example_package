--- conflicted
+++ resolved
@@ -17,11 +17,7 @@
 
 
 # episode_length = 2 * 60 * 1000
-<<<<<<< HEAD
-episode_length = 2 * 10 * 1000
-=======
 episode_length = 1 * 60 * 1000
->>>>>>> fe945dc2
 
 
 class LocalExecutionConfig:
