"""Gym environment for the Real Robot Challenge Phase 1 (Simulation)."""
import pybullet as p
import numpy as np
import gym
from trifinger_simulation import TriFingerPlatform
from trifinger_simulation import camera
from trifinger_simulation.visual_objects import CubeMarker
from code.env.cube_env import ActionType
import cv2
from code.const import INIT_JOINT_CONF
from scipy.spatial.transform import Rotation as R
from code.domain_randomization import TriFingerRandomizer

EXCEP_MSSG = "================= captured exception =================\n" + \
    "{message}\n" + "{error}\n" + '=================================='


class NewToOldObsWrapper(gym.ObservationWrapper):
    def __init__(self, env):
        super().__init__(env)

        self.observation_names = [
            "robot_position",
            "robot_velocity",
            "robot_torque",
            "robot_tip_positions",
            "object_position",
            "object_orientation",
            "goal_object_position",
            "goal_object_orientation",
            "tip_force",
            "action_torque",
            "action_position"
        ]

        self.observation_space = gym.spaces.Dict(
            {
                "robot_position": env.observation_space['robot']['position'],
                "robot_velocity": env.observation_space['robot']['velocity'],
                "robot_torque": env.observation_space['robot']['torque'],
                "robot_tip_positions": env.observation_space['robot']['tip_positions'],
                "object_position": env.observation_space["achieved_goal"]["position"],
                "object_orientation": env.observation_space["achieved_goal"]["orientation"],
                "goal_object_position": env.observation_space["desired_goal"]["position"],
                "goal_object_orientation": env.observation_space["desired_goal"]["orientation"],
                "tip_force": env.observation_space["robot"]["tip_force"],
                "action_torque": env.observation_space['robot']['torque'],
                "action_position": env.observation_space['robot']['position'],
            }
        )

    def observation(self, obs):
        old_obs = {
            "robot_position": obs['robot']['position'],
            "robot_velocity": obs['robot']['velocity'],
            "robot_torque": obs['robot']['torque'],
            "robot_tip_positions": obs['robot']['tip_positions'],
            "tip_force": obs['robot']['tip_force'],
            "object_position": obs['achieved_goal']['position'],
            "object_orientation": obs['achieved_goal']['orientation'],
            "goal_object_position": obs['desired_goal']['position'],
            "goal_object_orientation": obs['desired_goal']['orientation'],
        }
        if self.action_space == self.observation_space['robot_position']:
            old_obs['action_torque'] = np.zeros_like(obs['action'])
            old_obs['action_position'] = obs['action']
        elif self.action_space == self.observation_space['robot_torque']:
            old_obs['action_torque'] = obs['action']
            old_obs['action_position'] = np.zeros_like(obs['action'])
        else:
            old_obs['action_torque'] = obs['action']['torque']
            old_obs['action_position'] = obs['action']['position']
        return old_obs

class InitStayHoldWrapper(gym.Wrapper):
    '''
    Oftentimes the initial pose of the robot is quite off from the robot_position.default.
    And that causes annoying issues.
    This wrapper forces to apply env.initial_action for the first "hold_steps" steps to properly reset the robot pose.
    '''
    def __init__(self, env, hold_steps=300):
        super().__init__(env)
        self.hold_steps = hold_steps
        self.env = env

    def reset(self):
        from code.utils import action_type_to
        obs = self.env.reset()

        # step environment for "hold_steps" steps
        counter = 0
        done = False
        initial_position = obs['robot_position']
        while not done and counter < self.hold_steps:
            desired_position = np.copy(initial_position)
            # close the bottom joint (joint 2) first, and then close other joints together (joint 0, joint 1)
            if counter < self.hold_steps / 2:
                # close joint 2
                for i in range(3):
                    desired_position[3 * i + 2] = -2.4   # joint 2 (default: -1.7, min: -2.7, max: 0.0)
                    desired_position[3 * i + 1] = 1.4   # joint 1 (default: 0.9, min: 0.0, max: 1.57)
            else:
                desired_position = INIT_JOINT_CONF

            with action_type_to(ActionType.POSITION, self.env):
                obs, reward, done, info = self.env.step(desired_position)
            counter += 1

        return obs

class FlatObservationWrapper(gym.ObservationWrapper):
    def __init__(self, env):
        super().__init__(env)
        low = [
            self.observation_space[name].low.flatten()
            for name in self.observation_names
        ]

        high = [
            self.observation_space[name].high.flatten()
            for name in self.observation_names
        ]

        self.observation_space = gym.spaces.Box(
            low=np.concatenate(low), high=np.concatenate(high)
        )

    def observation(self, obs):
        observation = [obs[name].flatten() for name in self.observation_names]

        observation = np.concatenate(observation)
        return observation


class ResidualLearningFCWrapper(gym.Wrapper):
    '''
    Wrapper to perform residual policy learning on top of the scripted
    force control policy.
    Need JointConfInitializationWrapper under this wrapper.
    '''

    def __init__(self, env, apply_torques, evaluation=False, is_level_4=False):
        super().__init__(env)
        from code.cube_manipulator import CubeManipulator
        assert self.env.action_type == ActionType.TORQUE
        self.action_space = TriFingerPlatform.spaces.robot_torque.gym
        spaces = TriFingerPlatform.spaces
        ob_space = dict(self.observation_space.spaces)
        ob_space['base_action_torque'] = spaces.robot_torque.gym
        self.observation_space = gym.spaces.Dict(ob_space)
        self.observation_names.append("base_action_torque")
        from code.fc_force_control import ForceControlPolicy
        self.pi = ForceControlPolicy(self.env, apply_torques=apply_torques)
        self.cube_manipulator = CubeManipulator(env)
        self.is_level_4 = is_level_4
        self.__evaluation = evaluation

    def _norm_actions(self, action):
        ts = TriFingerPlatform.spaces.robot_torque.gym
        return 2 * ((action - ts.low) / (ts.high - ts.low)) - 1

    def _add_action_to_obs(self, obs, ac=None):
        ts = TriFingerPlatform.spaces.robot_torque.gym
        if ac is None:
            obs['base_action_torque'] = np.zeros(ts.shape)
        else:
            obs['base_action_torque'] = self._norm_actions(ac)
        return obs

    def reset(self):
        obs = self.env.reset()
        self.env.register_custom_log('init_cube_pos', obs['object_position'])
        self.env.register_custom_log('init_cube_ori', obs['object_orientation'])
        self.env.register_custom_log('goal_pos', obs['goal_object_position'])
        self.env.register_custom_log('goal_ori', obs['goal_object_orientation'])
        print('init_cube_pos', obs['object_position'])
        print('init_cube_ori', obs['object_orientation'])
        self.env.save_custom_logs()

        # flip the cube
        if self.is_level_4:
            try:
                obs = self.cube_manipulator.align_rotation(obs)
            except Exception as e:
                print(EXCEP_MSSG.format(message='cube flipping seemed to fail...', error=str(e)))
                # NOTE: THIS MAY FAIL if the original env rejects calling reset() before "done" Hasn't checked it.
                # NOTE: Also, this is not allowed for evaluation.
                if not self.__evaluation:
                    if 'Monitor' in str(self.env):
                        self.env.stats_recorder.save_complete()
                        self.env.stats_recorder.done = True
                    return self.reset()
                else:
                    # TODO: run bare force control if planning fails.
                    # self._run_backup_fc_sequence(obs)
                    pass

        # approach a grasp pose
        try:
            obs = self._grasp_approach(obs)
        except Exception as e:
            print(EXCEP_MSSG.format(message='planning to grasp the cube seeemed to fail...', error=str(e)))
            # NOTE: THIS MAY FAIL if the original env rejects calling reset() before "done" Hasn't checked it.
            # NOTE: Also, this is not allowed for evaluation.
            if not self.__evaluation:
                if 'Monitor' in str(self.env):
                    self.env.stats_recorder.save_complete()
                    self.env.stats_recorder.done = True
                return self.reset()
            else:
                # TODO: ?
                # self._run_backup_fc_sequence(obs)
                pass

        obs = self._tighten_grasp(obs)  # NOTE: this steps the environment!!
        self.scripted_action = self.pi(obs)
        return self._add_action_to_obs(obs, self.scripted_action)

    def step(self, torq_action):
        action = self.scripted_action + torq_action
        action = np.clip(action, self.action_space.low,
                         self.action_space.high)
        obs, reward, done, info = self.env.step(action)
        self.scripted_action = self.pi(obs)
        return self._add_action_to_obs(obs, self.scripted_action), reward, done, info

    def _tighten_grasp(self, obs, grasp_force=0.8):
        from code.fc_force_control import grasp_force_control
        obs = grasp_force_control(self.env, obs, self.pi, grasp_force=grasp_force)
        return obs

    def _grasp_approach(self, obs):
        # obs = self.cube_manipulator.grasp_approach(
        #     obs,
        #     margin_coef=2.0,
        #     n_trials=1)
        obs = self.cube_manipulator.heuristic_grasp_approach(obs)
        return obs


class RenderWrapper(gym.Wrapper):
    def __init__(self, env):
        super().__init__(env)
        self.cameras = camera.TriFingerCameras(image_size=(360, 270))
        self.metadata = {"render.modes": ["rgb_array"]}
        self._initial_reset = True
        self._accum_reward = 0
        self._reward_at_step = 0

    def reset(self):
        import pybullet as p
        obs = self.env.reset()
        p.configureDebugVisualizer(p.COV_ENABLE_GUI, 0)
        p.resetDebugVisualizerCamera(cameraDistance=0.6, cameraYaw=0, cameraPitch=-40, cameraTargetPosition=[0,0,0])
        self._accum_reward = 0
        self._reward_at_step = 0
        if self._initial_reset:
            self._episode_idx = 0
            self._initial_reset = False
        else:
            self._episode_idx += 1
        return obs

    def step(self, action):
        observation, reward, is_done, info = self.env.step(action)
        self._accum_reward += reward
        self._reward_at_step = reward
        return observation, reward, is_done, info

    def render(self, mode='rgb_array', **kwargs):
        assert mode == 'rgb_array', 'RenderWrapper Only supports rgb_array mode'
        images = self.cameras.cameras[0].get_image(), self.cameras.cameras[1].get_image()
        height = images[0].shape[1]
        two_views = np.concatenate((images[0], images[1]), axis=1)
        two_views = cv2.putText(two_views, 'step_count: {:06d}'.format(self.env.unwrapped.step_count), (10, 40),
                    fontFace=cv2.FONT_HERSHEY_SIMPLEX, fontScale=0.7, color=(0, 0, 0),
                    thickness=1, lineType=cv2.LINE_AA)

        two_views = cv2.putText(two_views, 'episode: {}'.format(self._episode_idx), (10, 70),
                    fontFace=cv2.FONT_HERSHEY_SIMPLEX, fontScale=0.7, color=(0, 0, 0),
                    thickness=1, lineType=cv2.LINE_AA)

        two_views = cv2.putText(two_views, 'reward: {:.2f}'.format(self._reward_at_step), (10, height - 130),
                    fontFace=cv2.FONT_HERSHEY_SIMPLEX, fontScale=0.7, color=(255, 255, 255),
                    thickness=1, lineType=cv2.LINE_AA)

        two_views = cv2.putText(two_views, 'acc_reward: {:.2f}'.format(self._accum_reward), (10, height - 100),
                    fontFace=cv2.FONT_HERSHEY_SIMPLEX, fontScale=0.7, color=(255, 255, 255),
                    thickness=1, lineType=cv2.LINE_AA)

        return two_views


class ResidualLearningMotionPlanningFCWrapper(gym.Wrapper):
    '''
        Wrapper to perform residual learning on top of motion planning and force control.
    '''
    def __init__(self, env, apply_torques, action_repeat=2, align_goal_ori=True,
                 init_cube_manip='auto', use_rrt=False, use_incremental_rrt=False,
                 evaluation=True, is_level_4=False):
        super().__init__(env)
        from code.fc_force_control import ForceControlPolicy, Viz
        from code.cube_manipulator import CubeManipulator
        from code.const import MU

        spaces = TriFingerPlatform.spaces
        ob_space = dict(self.observation_space.spaces)
        ob_space['base_action_torque'] = spaces.robot_torque.gym
        ob_space['base_action_position'] = spaces.robot_position.gym
        self.observation_space = gym.spaces.Dict(ob_space)
        self.observation_names.append("base_action_torque")
        self.observation_names.append("base_action_position")

        assert self.env.action_type == ActionType.TORQUE_AND_POSITION
        # self.action_type = ActionType.TORQUE
        # self.action_space = TriFingerPlatform.spaces.robot_torque.gym
        self.viz = Viz() if self.visualization else None
        fc_policy = ForceControlPolicy(env, apply_torques=apply_torques, mu=MU, grasp_force=0.0,
                                       viz=self.viz, use_inv_dynamics=True)
        self.fc_policy = fc_policy
        self.cube_manipulator = CubeManipulator(env)
        self.action_repeat = action_repeat
        self.align_goal_ori = align_goal_ori

        self.init_cube_manip = init_cube_manip
        self.use_rrt = use_rrt
        self.use_incremental_rrt = use_incremental_rrt
        self.is_level_4 = is_level_4
        self._prev_obs = None
        self._timestep = None
        self.__evaluation = evaluation

    def _norm_actions(self, action):
        ts = TriFingerPlatform.spaces.robot_torque.gym
        ps = TriFingerPlatform.spaces.robot_position.gym
        t, p = action['torque'], action['position']
        return {
            'torque': 2 * ((t - ts.low) / (ts.high - ts.low)) - 1,
            'position': 2 * ((p - ts.low) / (ps.high - ps.low)) - 1
        }

    def _add_action_to_obs(self, obs, ac=None):
        ts = TriFingerPlatform.spaces.robot_torque.gym
        ps = TriFingerPlatform.spaces.robot_position.gym
        if ac is None:
            obs['base_action_torque'] = np.zeros(ts.shape)
            obs['base_action_position'] = np.zeros(ps.shape)
        else:
            ac = self._norm_actions(ac)
            obs['base_action_torque'] = ac['torque']
            obs['base_action_position'] = ac['position']
        return obs

    def reset(self):
        print('reset is called')
        obs = self.env.reset()
        self.env.register_custom_log('init_cube_pos', obs['object_position'])
        self.env.register_custom_log('init_cube_ori', obs['object_orientation'])
        self.env.register_custom_log('goal_pos', obs['goal_object_position'])
        self.env.register_custom_log('goal_ori', obs['goal_object_orientation'])
        print('init_cube_pos', obs['object_position'])
        print('init_cube_ori', obs['object_orientation'])
        self.env.save_custom_logs()
        init_cube_manip = self._choose_init_cube_manip(obs)

        # flip the cube
        if init_cube_manip == 'flip_and_grasp':
            try:
                obs = self.cube_manipulator.align_rotation(obs)
            except Exception as e:
                print(EXCEP_MSSG.format(message='cube flipping seemed to fail...', error=str(e)))
                # NOTE: THIS MAY FAIL if the original env rejects calling reset() before "done" Hasn't checked it.
                # NOTE: Also, this is not allowed for evaluation.
                if not self.__evaluation:
                    if 'Monitor' in str(self.env):
                        self.env.stats_recorder.save_complete()
                        self.env.stats_recorder.done = True
                    return self.reset()
                else:
                    # TODO: run bare force control if planning fails.
                    # self._run_backup_fc_sequence(obs)
                    pass

        # wholebody motion planning
        try:
            self.env.register_custom_log('init_cube_pos', obs['object_position'])
            self.env.register_custom_log('init_cube_ori', obs['object_orientation'])
            self.env.register_custom_log('goal_pos', obs['goal_object_position'])
            self.env.register_custom_log('goal_ori', obs['goal_object_orientation'])
            # This does planning inside
            self.planning_fc_policy = self._instantiate_planning_fc_policy(obs)
        except Exception as e:
            print(EXCEP_MSSG.format(message='wholebody_planning seeemed to fail...', error=str(e)))
            # NOTE: THIS MAY FAIL if the original env rejects calling reset() before "done" Hasn't checked it.
            # NOTE: Also, this is not allowed for evaluation.
            if not self.__evaluation:
                if 'Monitor' in str(self.env):
                    self.env.stats_recorder.save_complete()
                    self.env.stats_recorder.done = True
                return self.reset()
            else:
                # TODO: run bare force control if planning fails.
                # self._run_backup_fc_sequence(obs)
                pass

        # approach a grasp pose
        if init_cube_manip in ['grasp', 'flip_and_grasp']:
            try:
                obs = self._grasp_approach(obs)
            except Exception as e:
                print(EXCEP_MSSG.format(message='planning to grasp the cube seeemed to fail...', error=str(e)))
                # NOTE: THIS MAY FAIL if the original env rejects calling reset() before "done" Hasn't checked it.
                # NOTE: Also, this is not allowed for evaluation.
                if not self.__evaluation:
                    if 'Monitor' in str(self.env):
                        self.env.stats_recorder.save_complete()
                        self.env.stats_recorder.done = True
                    return self.reset()
                else:
                    # TODO: ?
                    # self._run_backup_fc_sequence(obs)
                    pass

        if init_cube_manip == 'skip':
            assert not self.__evaluation, 'init_cube_manip == "skip" is not allowed at evaluation!!'
            obs = self.planning_fc_policy._initialize_joint_poses(obs)

        obs = self._tighten_grasp(obs)  # NOTE: this steps the environment!!
        self._timestep = 0
        self._maybe_reset_viz(obs)
        self._base_action = self.planning_fc_policy.get_action(obs, self._timestep)
        self.env.register_custom_log('wholebody_planning.cube', self.planning_fc_policy.path.cube)
        self.env.register_custom_log('wholebody_planning.joint', self.planning_fc_policy.path.joint_conf)
        return self._add_action_to_obs(obs, self._base_action)

    def step(self, res_action):
        torq_action_space = TriFingerPlatform.spaces.robot_torque.gym
        position_action_space = TriFingerPlatform.spaces.robot_position.gym
        torq_action = self._base_action['torque'] + res_action['torque']
        torq_action = np.clip(torq_action, torq_action_space.low,
                              torq_action_space.high)
        position_action = self._base_action['position'] + res_action['position']
        position_action = np.clip(position_action, position_action_space.low,
                                  position_action_space.high)

        action = {'torque': torq_action, 'position': position_action}
        obs, reward, done, info = self.env.step(action)
        # if not self.is_level_4 and self.planning_fc_policy.get_steps_past_sequence(self._timestep) > 6:
        #     with action_type_to(ActionType.TORQUE, self.env):
        #         # print('cube_sequence ended. discard positional action and use torque only')
        #         obs, reward, done, info = self.env.step(action['torque'])
        # else:
        #     obs, reward, done, info = self.env.step(action)
        self._timestep += 1
        self._maybe_update_cube_ori_viz(obs)
        self._base_action = self.planning_fc_policy.get_action(obs, self._timestep)
        return self._add_action_to_obs(obs, self._base_action), reward, done, info

    def _choose_init_cube_manip(self, obs):
        if self.init_cube_manip == 'auto':
            # whatever
            # TEMP:
            # init_cube_manip = 'flip_and_grasp'
            # init_cube_manip = 'grasp'
            init_cube_manip = 'skip'
            return init_cube_manip

        else:
            return self.init_cube_manip

    def _instantiate_planning_fc_policy(self, obs):
        from code.fc_planned_motion import PlanningAndForceControlPolicy
        planning_fc_policy = PlanningAndForceControlPolicy(
            self.env, obs, self.fc_policy,
            align_goal_ori=self.align_goal_ori, use_rrt=self.use_rrt,
            use_incremental_rrt=self.use_incremental_rrt
        )
        return planning_fc_policy

    def _grasp_approach(self, obs):
        # obs = self.cube_manipulator.grasp_approach(
        #     obs,
        #     cube_tip_pos=self.planning_fc_policy.get_cube_tip_pos(),
        #     cube_pose=self.planning_fc_policy.get_init_cube_pose(),
        #     margin_coef=2.0,
        #     n_trials=1)
        obs = self.cube_manipulator.heuristic_grasp_approach(
            obs,
            cube_tip_positions=self.planning_fc_policy.get_cube_tip_pos()
        )
        return obs

    def _tighten_grasp(self, obs, grasp_force=0.8):
        from code.fc_force_control import grasp_force_control
        obs = grasp_force_control(self.env, obs, self.fc_policy, grasp_force=grasp_force)
        return obs

    def _maybe_reset_viz(self, obs):
        if self.viz is not None:
            self.viz.reset(obs)

    def _maybe_update_cube_ori_viz(self, obs):
        if self.viz is not None:
            self.viz.update_cube_orientation(obs)


class PyBulletClearGUIWrapper(gym.Wrapper):
    def reset(self, **kwargs):
        obs = self.env.reset(**kwargs)
        p.configureDebugVisualizer(p.COV_ENABLE_GUI, 0)
        p.resetDebugVisualizerCamera(cameraDistance=0.6, cameraYaw=0, cameraPitch=-40, cameraTargetPosition=[0,0,0])
        return obs


class RandomizedEnvWrapper(gym.Wrapper):
<<<<<<< HEAD
    def __init__(self, env,
                 cube_rot_var=0.05, cube_pos_var=0.001, cube_randomize_step=3, cube_weight_scale=3,
                 action_noise_scale=0.05,
                 robot_position_noise_scale=0.01,
                 visualize=False):
        super().__init__(env)
        self.first_run = True

        #copied from __set_pybullet_params in simfinger.py
        self.default_params = {
            'mass': [0.26, 0.25, 0.021], #setting mass and maxJointVelocity at the same makes simfinger falling down????
            #'maxJointVelocity':10,
            'restitution':0.8,
            'jointDamping':0.0,
            'lateralFriction':0.1,
            'spinningFriction':0.1,
            'rollingFriction':0.1,
            'linearDamping':0.5,
            'angularDamping':0.5,
            'contactStiffness':0.1,
            'contactDamping':0.05
        }

        self.visualize = visualize
        self.cube_randomize_step = cube_randomize_step
        self.cube_rot_var = cube_rot_var
        self.cube_pos_var = cube_pos_var
        self.cube_weight_scale=cube_weight_scale
        self.action_noise_scale=action_noise_scale
        self.robot_position_noise_scale=robot_position_noise_scale
=======
    def __init__(self, env, camera_fps=10.6, visualize=False):
        super().__init__(env)
        self.first_run = True
        self.randomizer = TriFingerRandomizer()
        self.steps_per_camera_frame = int((1.0 / camera_fps) / 0.004)
        self.visualize = visualize
        self.marker = None
>>>>>>> f08f213f

        self.step_count = 0
        self.param = None
<<<<<<< HEAD
=======
        spaces = env.observation_space.spaces.copy()
        spaces['clean'] = env.observation_space
        spaces['params'] = self.randomizer.get_parameter_space()
        self.observation_space = gym.spaces.Dict(spaces)
>>>>>>> f08f213f

    def reset(self):
        if self.marker:
            del self.marker
            self.marker = None
        obs = self.env.reset()
        if self.first_run:
<<<<<<< HEAD

=======
>>>>>>> f08f213f
            self.finger_id = self.env.platform.simfinger.finger_id
            self.joint_indices = self.env.platform.simfinger.pybullet_joint_indices
            self.link_indices = self.env.platform.simfinger.pybullet_link_indices
            self.client_id = self.env.platform.simfinger._pybullet_client_id
<<<<<<< HEAD

            self.cube_id = self.env.platform.cube.block
            self.cube_default_mass = p.getDynamicsInfo(bodyUniqueId=self.cube_id, linkIndex=-1, physicsClientId=self.client_id)[0]

            #TODO:
            #figure out why the trifinger falling down to ground when mass and maxJointVelocity are set at the same time
            #add adoptive randomizer that randomize env depending on policy performance

            #cannot get all information by getDynamicsInfo. this returns parts of parameter values set
            # for ind in self.link_indices[:3]:
            #     print(p.getDynamicsInfo(bodyUniqueId=self.finger_id, linkIndex=ind, physicsClientId=self.client_id))

            self.first_run=False

        self.randomize_param()
        #self.set_default()
        #self.set_params(**{'mass':100})

        self.step_count = 0
        self.sampleCubePosNoise()
        self.sampleCubeRotNoise()

        return obs

    def step(self, action):
        action = self.randomize_action(action)
        observation, reward, is_done, info = self.env.step(action)
        observation = self.randomize_obs(observation)

        self.step_count += 1
        if self.step_count > self.cube_randomize_step:
            self.sampleCubePosNoise()
            self.sampleCubeRotNoise()
            self.step_count = 0

        if self.visualize:
            self.marker.set_state(position=observation['object_position'], orientation=observation['object_orientation'])
        return observation, reward, is_done, info
=======
            self.cube_id = self.env.platform.cube.block
            self.first_run = False

        self.randomize_param()
        self.step_count = 0
        self.noisy_cube_pose = self.sample_noisy_cube(obs)
        if self.visualize:
            self.marker = CubeMarker(
                width=0.065,
                position=self.noisy_cube_pose['position'],
                orientation=self.noisy_cube_pose['orientation'],
                physicsClientId=self.platform.simfinger._pybullet_client_id,
            )

        return self.randomize_obs(obs)

    def step(self, action):
        action = self.randomize_action(action)
        obs, reward, is_done, info = self.env.step(action)

        self.step_count += self.unwrapped.frameskip
        if self.step_count >= self.steps_per_camera_frame:
            self.noisy_cube_pose = self.sample_noisy_cube(obs)
            self.step_count -= self.steps_per_camera_frame
        obs = self.randomize_obs(obs)

        if self.visualize:
            self.marker.set_state(position=obs['object_position'],
                                  orientation=obs['object_orientation'])
        return obs, reward, is_done, info
>>>>>>> f08f213f

    def randomize_action(self, action):
        noise = self.randomizer.sample_action_noise()
        action_type = self.env.action_type
<<<<<<< HEAD
        position_action_space = TriFingerPlatform.spaces.robot_position.gym
        torq_action_space = TriFingerPlatform.spaces.robot_torque.gym

=======
>>>>>>> f08f213f
        if action_type == ActionType.POSITION:
            return np.clip(action + noise['action_position'],
                           self.action_space.low,
                           self.action_space.high)

        elif action_type == ActionType.TORQUE:
            return np.clip(action + noise['action_torque'],
                           self.action_space.low,
                           self.action_space.high)

        elif action_type == ActionType.TORQUE_AND_POSITION:
<<<<<<< HEAD
            pos_action =  action['position']
            torq_action = action['torque']

            pos_noise  = position_action_space.sample() * self.action_noise_scale
            torq_noise = torq_action_space.sample() * self.action_noise_scale

            pos_action  = np.clip(pos_action+pos_noise, position_action_space.low, position_action_space.high)
            torq_action = np.clip(torq_action+torq_noise, torq_action_space.low, torq_action_space.high)

            action = {'torque':torq_action, 'position':pos_action}
        return action
=======
            pos_action = np.clip(action['position'] + noise['action_position'],
                                 self.action_space['position'].low,
                                 self.action_space['position'].high)
            torq_action = np.clip(action['torque'] + noise['action_torque'],
                                  self.action_space['torque'].low,
                                  self.action_space['torque'].high)

            return {'torque': torq_action, 'position': pos_action}
        else:
            raise ValueError("Can't add noise to actions. Unknown action type.")
>>>>>>> f08f213f

    def randomize_obs(self, obs):
        from copy import deepcopy

        clean_obs = deepcopy(obs)

<<<<<<< HEAD
        quat_noised = self.addNoiseCubeRot(obs['object_orientation'])
        obs['object_orientation'] = quat_noised

        pos_noised = self.addNoiseCubePos(obs['object_position'])
        obs['object_position'] = pos_noised

        robot_pos_noised = self.addNoiseRobotPos(obs['robot_position'])
        obs['robot_position'] = robot_pos_noised

        obs['noisy_obs'] = obs
        obs['clean_obs'] = clean_obs
        obs['params'] = self.current_param

        return obs

    def addNoiseCubePos(self, pos):
        return pos + self.cube_pos_noise

    def addNoiseCubeRot(self, quat):
        from scipy.spatial.transform import Rotation as R
        rot = R.from_quat(quat) * self.cube_rot_noise
        return rot.as_quat()

    def addNoiseRobotPos(self, pos):
        noise = self.env.observation_space['robot_position'].sample() * self.robot_position_noise_scale
        high = self.env.observation_space['robot_position'].high
        low  = self.env.observation_space['robot_position'].low
        pos = noise + pos
        return np.clip(pos, low, high)

    def sampleCubePosNoise(self):
        self.cube_pos_noise = np.random.normal(0, scale=self.cube_pos_var, size=3)

    def sampleCubeRotNoise(self):
        self.cube_rot_noise = self.randGaussRotation(self.cube_rot_var)

    def randGaussRotation(self, var, degrees=False):
        from scipy.spatial.transform import Rotation as R
        order = 'ZYX'
        euler = np.random.normal(0, scale=var, size=3)
        return R.from_euler(order, euler, degrees=degrees)

    def randomize_param(self):
        cube_mass = np.random.uniform(low=1, high=self.cube_weight_scale) * self.cube_default_mass
        cube_params = {"mass": cube_mass}
        self.set_cube_params(**cube_params)

        params = {}
        dic = self.default_params
        for k in dic.keys():
            if type(dic[k]) in [float, int]:
                params[k] = dic[k] * np.random.uniform(low=0.9, high=1.1)
            elif type(dic[k]) in [list, np.ndarray]:
                params[k] = np.array(dic[k]) * np.random.uniform(low=0.9, high=1.1, size=len(dic[k]))
            else:
                raise(ValueError)
        self.set_robot_params(**params)

        self.current_param = params
        self.current_param["cube_mass"] = cube_mass
=======
        noise = self.randomizer.sample_robot_noise()

        # add noise to robot_position
        ob_space = self.env.observation_space['robot_position']
        obs['robot_position'] = np.clip(obs['robot_position'] + noise['robot_position'],
                                        ob_space.low, ob_space.high)
        obs['robot_tip_positions'] = np.array(self.unwrapped.platform.forward_kinematics(obs['robot_position']))
        # add noise to robot_velocity
        ob_space = self.env.observation_space['robot_velocity']
        obs['robot_velocity'] = np.clip(obs['robot_velocity'] + noise['robot_velocity'],
                                        ob_space.low, ob_space.high)
        # add noise to robot_torque
        ob_space = self.env.observation_space['robot_torque']
        obs['robot_torque'] = np.clip(obs['robot_torque'] + noise['robot_torque'],
                                      ob_space.low, ob_space.high)

        # use saved noisy object observation
        obs['object_position'] = self.noisy_cube_pose['position']
        obs['object_orientation'] = self.noisy_cube_pose['orientation']

        obs['clean'] = clean_obs
        obs['params'] = np.concatenate(
            [v.flatten() for v in self.params.values()]
        )
        return obs

    def sample_noisy_cube(self, obs):
        noise = self.randomizer.sample_cube_noise()
        q_obj = R.from_quat(obs['object_orientation'])
        q_noise = R.from_euler('ZYX', noise['cube_ori'], degrees=False)
        return {
            'position': obs['object_position'] + noise['cube_pos'],
            'orientation': (q_obj * q_noise).as_quat()
        }

    def randomize_param(self):
        self.params = self.randomizer.sample_dynamics()
        p.changeDynamics(bodyUniqueId=self.cube_id, linkIndex=-1,
                         physicsClientId=self.client_id,
                         mass=self.params['cube_mass'])

        robot_params = {k: v for k, v in self.params.items() if 'cube' not in k}
        self.set_robot_params(**robot_params)
>>>>>>> f08f213f

    def set_default(self):
        cube_params = {"mass": self.cube_default_mass}
        self.set_cube_params(**cube_params)
        self.set_params(**self.default_params)

        self.current_param = self.default_params
        self.current_param["cube_mass"] = self.cube_default_mass

<<<<<<< HEAD
    def set_cube_params(self, **kwargs):
        p.changeDynamics(bodyUniqueId=self.cube_id, linkIndex=-1, physicsClientId=self.client_id,
                         **kwargs)

=======
>>>>>>> f08f213f
    def set_robot_params(self, **kwargs):
        # set params by passing kw dictionary
        # all values of dict should be list which length is 3 or 9 for different params or float/int for the same param

        self.check_robot_param_dict(kwargs)
        for i, link_id in enumerate(self.link_indices):
            joint_kwargs = self.get_robot_param_dict(kwargs, i)
<<<<<<< HEAD
            #print(link_id, joint_kwargs)
            p.changeDynamics(bodyUniqueId=self.finger_id, linkIndex=link_id, physicsClientId=self.client_id,
                             **joint_kwargs)


    def check_robot_param_dict(self, dic):
        for v in dic.values():
            assert (type(v) in [list, np.ndarray] and len(v) in [3, 9]) or type(v) in [float, int]

=======
            p.changeDynamics(bodyUniqueId=self.finger_id, linkIndex=link_id,
                             physicsClientId=self.client_id, **joint_kwargs)

    def check_robot_param_dict(self, dic):
        for v in dic.values():
            if len(v.shape) > 0:
                assert len(v) in [3, 9]
>>>>>>> f08f213f

    def get_robot_param_dict(self, dic, i):
        ret_dic = {}
        for k in dic.keys():
            if len(dic[k].shape) == 0:
                ret_dic[k] = dic[k]
            elif len(dic[k]) == 3:
                ret_dic[k] = dic[k][i % 3]
            elif len(dic[k]) == 9:
                ret_dic[k] = dic[k][i]
            else:
<<<<<<< HEAD
                raise(ValueError)
=======
                raise ValueError("Weird param shape.")
>>>>>>> f08f213f

        return ret_dic


class AlignedInitCubeWrapper(gym.ObservationWrapper):
    '''
    The scripted cube-flipping assumes that the z-face of the initial cube is always facing up.
    It's not always the case in the real-robot environment.
    To fix the issue, this wrapper converts the orientation
    '''
    def __init__(self, env):
        super().__init__(env)
        self.env = env
        self.rot = None
        self.visuals = []

    def reset(self, **kwargs):
        from code.utils import VisualCubeOrientation, VisualMarkers
        obs = self.env.reset()
        init_cube_ori = obs['object_orientation']
        # self.org_vis = VisualCubeOrientation(obs['object_position'], init_cube_ori)
        # self.vis = VisualCubeOrientation(obs['object_position'] + 0.05, init_cube_ori)
        # self.visuals.append(
        #     VisualCubeOrientation(obs['object_position'], init_cube_ori)
        # )
        base_z = np.array([0, 0, 1])
        rot_cube_to_base = R.from_quat(init_cube_ori)

        # tmp = 0
        # marker = VisualMarkers()
        rotations = [R.from_euler('x', i * 90, degrees=True) for i in range(4)]
        rotations += [R.from_euler('y', i * 90, degrees=True) for i in range(4)]
        for rotation in rotations:
            rot_base_z = (rot_cube_to_base * rotation).apply(base_z)
            # marker.add(rot_base_z * 0.05, color=(1, 0, 0, 0.5))

            # tmp += 0.03
            # self.visuals.append(
            #     VisualCubeOrientation(obs['object_position'] + tmp, (R.from_quat(init_cube_ori) * rotation).as_quat())
            # )

            # print('============== rot_base_z =================')
            # print(rot_base_z)
            if rot_base_z[2] > 0.7:
                self.rot = rotation
                break

        if self.rot is None:
            raise RuntimeError('something is wrong with the initial cube orientation')

        # self.visuals.append(
        #     VisualCubeOrientation(obs['object_position'] + 0.1, self._rotate(init_cube_ori))
        # )
        self.goal_ori = self._rotate(obs['goal_object_orientation'])
        cube_ori = self._rotate(obs['object_orientation'])

        # overwrite the values on cube_env
        # self.env.unwrapped.goal['orientation'] = self.goal_ori
        # self.env.unwrapped.platform.cube.set_state(obs['object_position'], cube_ori)
        obs['goal_object_orientation'] = self.goal_ori
        obs['object_orientation'] = cube_ori

        return obs

    def _rotate(self, cube_quat):
        return (R.from_quat(cube_quat) * self.rot).as_quat()

    def observation(self, obs):
        # self.org_vis.set_state(obs['object_position'], obs['object_orientation'])
        obs['object_orientation'] = self._rotate(obs['object_orientation'])
        obs['goal_object_orientation'] = self.goal_ori
        # self.vis.set_state(obs['object_position'] + 0.05, obs['object_orientation'])
<<<<<<< HEAD
        self.unwrapped.platform.cube.set_state(
            obs['object_position'],
            obs['object_orientation']
        )
=======

        # self.unwrapped.platform.cube.set_state(obs['object_position'], obs['object_orientation'])
>>>>>>> f08f213f
        return obs<|MERGE_RESOLUTION|>--- conflicted
+++ resolved
@@ -513,38 +513,6 @@
 
 
 class RandomizedEnvWrapper(gym.Wrapper):
-<<<<<<< HEAD
-    def __init__(self, env,
-                 cube_rot_var=0.05, cube_pos_var=0.001, cube_randomize_step=3, cube_weight_scale=3,
-                 action_noise_scale=0.05,
-                 robot_position_noise_scale=0.01,
-                 visualize=False):
-        super().__init__(env)
-        self.first_run = True
-
-        #copied from __set_pybullet_params in simfinger.py
-        self.default_params = {
-            'mass': [0.26, 0.25, 0.021], #setting mass and maxJointVelocity at the same makes simfinger falling down????
-            #'maxJointVelocity':10,
-            'restitution':0.8,
-            'jointDamping':0.0,
-            'lateralFriction':0.1,
-            'spinningFriction':0.1,
-            'rollingFriction':0.1,
-            'linearDamping':0.5,
-            'angularDamping':0.5,
-            'contactStiffness':0.1,
-            'contactDamping':0.05
-        }
-
-        self.visualize = visualize
-        self.cube_randomize_step = cube_randomize_step
-        self.cube_rot_var = cube_rot_var
-        self.cube_pos_var = cube_pos_var
-        self.cube_weight_scale=cube_weight_scale
-        self.action_noise_scale=action_noise_scale
-        self.robot_position_noise_scale=robot_position_noise_scale
-=======
     def __init__(self, env, camera_fps=10.6, visualize=False):
         super().__init__(env)
         self.first_run = True
@@ -552,17 +520,13 @@
         self.steps_per_camera_frame = int((1.0 / camera_fps) / 0.004)
         self.visualize = visualize
         self.marker = None
->>>>>>> f08f213f
 
         self.step_count = 0
         self.param = None
-<<<<<<< HEAD
-=======
         spaces = env.observation_space.spaces.copy()
         spaces['clean'] = env.observation_space
         spaces['params'] = self.randomizer.get_parameter_space()
         self.observation_space = gym.spaces.Dict(spaces)
->>>>>>> f08f213f
 
     def reset(self):
         if self.marker:
@@ -570,54 +534,10 @@
             self.marker = None
         obs = self.env.reset()
         if self.first_run:
-<<<<<<< HEAD
-
-=======
->>>>>>> f08f213f
             self.finger_id = self.env.platform.simfinger.finger_id
             self.joint_indices = self.env.platform.simfinger.pybullet_joint_indices
             self.link_indices = self.env.platform.simfinger.pybullet_link_indices
             self.client_id = self.env.platform.simfinger._pybullet_client_id
-<<<<<<< HEAD
-
-            self.cube_id = self.env.platform.cube.block
-            self.cube_default_mass = p.getDynamicsInfo(bodyUniqueId=self.cube_id, linkIndex=-1, physicsClientId=self.client_id)[0]
-
-            #TODO:
-            #figure out why the trifinger falling down to ground when mass and maxJointVelocity are set at the same time
-            #add adoptive randomizer that randomize env depending on policy performance
-
-            #cannot get all information by getDynamicsInfo. this returns parts of parameter values set
-            # for ind in self.link_indices[:3]:
-            #     print(p.getDynamicsInfo(bodyUniqueId=self.finger_id, linkIndex=ind, physicsClientId=self.client_id))
-
-            self.first_run=False
-
-        self.randomize_param()
-        #self.set_default()
-        #self.set_params(**{'mass':100})
-
-        self.step_count = 0
-        self.sampleCubePosNoise()
-        self.sampleCubeRotNoise()
-
-        return obs
-
-    def step(self, action):
-        action = self.randomize_action(action)
-        observation, reward, is_done, info = self.env.step(action)
-        observation = self.randomize_obs(observation)
-
-        self.step_count += 1
-        if self.step_count > self.cube_randomize_step:
-            self.sampleCubePosNoise()
-            self.sampleCubeRotNoise()
-            self.step_count = 0
-
-        if self.visualize:
-            self.marker.set_state(position=observation['object_position'], orientation=observation['object_orientation'])
-        return observation, reward, is_done, info
-=======
             self.cube_id = self.env.platform.cube.block
             self.first_run = False
 
@@ -648,17 +568,10 @@
             self.marker.set_state(position=obs['object_position'],
                                   orientation=obs['object_orientation'])
         return obs, reward, is_done, info
->>>>>>> f08f213f
 
     def randomize_action(self, action):
         noise = self.randomizer.sample_action_noise()
         action_type = self.env.action_type
-<<<<<<< HEAD
-        position_action_space = TriFingerPlatform.spaces.robot_position.gym
-        torq_action_space = TriFingerPlatform.spaces.robot_torque.gym
-
-=======
->>>>>>> f08f213f
         if action_type == ActionType.POSITION:
             return np.clip(action + noise['action_position'],
                            self.action_space.low,
@@ -670,19 +583,6 @@
                            self.action_space.high)
 
         elif action_type == ActionType.TORQUE_AND_POSITION:
-<<<<<<< HEAD
-            pos_action =  action['position']
-            torq_action = action['torque']
-
-            pos_noise  = position_action_space.sample() * self.action_noise_scale
-            torq_noise = torq_action_space.sample() * self.action_noise_scale
-
-            pos_action  = np.clip(pos_action+pos_noise, position_action_space.low, position_action_space.high)
-            torq_action = np.clip(torq_action+torq_noise, torq_action_space.low, torq_action_space.high)
-
-            action = {'torque':torq_action, 'position':pos_action}
-        return action
-=======
             pos_action = np.clip(action['position'] + noise['action_position'],
                                  self.action_space['position'].low,
                                  self.action_space['position'].high)
@@ -693,75 +593,12 @@
             return {'torque': torq_action, 'position': pos_action}
         else:
             raise ValueError("Can't add noise to actions. Unknown action type.")
->>>>>>> f08f213f
 
     def randomize_obs(self, obs):
         from copy import deepcopy
 
         clean_obs = deepcopy(obs)
 
-<<<<<<< HEAD
-        quat_noised = self.addNoiseCubeRot(obs['object_orientation'])
-        obs['object_orientation'] = quat_noised
-
-        pos_noised = self.addNoiseCubePos(obs['object_position'])
-        obs['object_position'] = pos_noised
-
-        robot_pos_noised = self.addNoiseRobotPos(obs['robot_position'])
-        obs['robot_position'] = robot_pos_noised
-
-        obs['noisy_obs'] = obs
-        obs['clean_obs'] = clean_obs
-        obs['params'] = self.current_param
-
-        return obs
-
-    def addNoiseCubePos(self, pos):
-        return pos + self.cube_pos_noise
-
-    def addNoiseCubeRot(self, quat):
-        from scipy.spatial.transform import Rotation as R
-        rot = R.from_quat(quat) * self.cube_rot_noise
-        return rot.as_quat()
-
-    def addNoiseRobotPos(self, pos):
-        noise = self.env.observation_space['robot_position'].sample() * self.robot_position_noise_scale
-        high = self.env.observation_space['robot_position'].high
-        low  = self.env.observation_space['robot_position'].low
-        pos = noise + pos
-        return np.clip(pos, low, high)
-
-    def sampleCubePosNoise(self):
-        self.cube_pos_noise = np.random.normal(0, scale=self.cube_pos_var, size=3)
-
-    def sampleCubeRotNoise(self):
-        self.cube_rot_noise = self.randGaussRotation(self.cube_rot_var)
-
-    def randGaussRotation(self, var, degrees=False):
-        from scipy.spatial.transform import Rotation as R
-        order = 'ZYX'
-        euler = np.random.normal(0, scale=var, size=3)
-        return R.from_euler(order, euler, degrees=degrees)
-
-    def randomize_param(self):
-        cube_mass = np.random.uniform(low=1, high=self.cube_weight_scale) * self.cube_default_mass
-        cube_params = {"mass": cube_mass}
-        self.set_cube_params(**cube_params)
-
-        params = {}
-        dic = self.default_params
-        for k in dic.keys():
-            if type(dic[k]) in [float, int]:
-                params[k] = dic[k] * np.random.uniform(low=0.9, high=1.1)
-            elif type(dic[k]) in [list, np.ndarray]:
-                params[k] = np.array(dic[k]) * np.random.uniform(low=0.9, high=1.1, size=len(dic[k]))
-            else:
-                raise(ValueError)
-        self.set_robot_params(**params)
-
-        self.current_param = params
-        self.current_param["cube_mass"] = cube_mass
-=======
         noise = self.randomizer.sample_robot_noise()
 
         # add noise to robot_position
@@ -805,7 +642,6 @@
 
         robot_params = {k: v for k, v in self.params.items() if 'cube' not in k}
         self.set_robot_params(**robot_params)
->>>>>>> f08f213f
 
     def set_default(self):
         cube_params = {"mass": self.cube_default_mass}
@@ -815,13 +651,6 @@
         self.current_param = self.default_params
         self.current_param["cube_mass"] = self.cube_default_mass
 
-<<<<<<< HEAD
-    def set_cube_params(self, **kwargs):
-        p.changeDynamics(bodyUniqueId=self.cube_id, linkIndex=-1, physicsClientId=self.client_id,
-                         **kwargs)
-
-=======
->>>>>>> f08f213f
     def set_robot_params(self, **kwargs):
         # set params by passing kw dictionary
         # all values of dict should be list which length is 3 or 9 for different params or float/int for the same param
@@ -829,17 +658,6 @@
         self.check_robot_param_dict(kwargs)
         for i, link_id in enumerate(self.link_indices):
             joint_kwargs = self.get_robot_param_dict(kwargs, i)
-<<<<<<< HEAD
-            #print(link_id, joint_kwargs)
-            p.changeDynamics(bodyUniqueId=self.finger_id, linkIndex=link_id, physicsClientId=self.client_id,
-                             **joint_kwargs)
-
-
-    def check_robot_param_dict(self, dic):
-        for v in dic.values():
-            assert (type(v) in [list, np.ndarray] and len(v) in [3, 9]) or type(v) in [float, int]
-
-=======
             p.changeDynamics(bodyUniqueId=self.finger_id, linkIndex=link_id,
                              physicsClientId=self.client_id, **joint_kwargs)
 
@@ -847,7 +665,6 @@
         for v in dic.values():
             if len(v.shape) > 0:
                 assert len(v) in [3, 9]
->>>>>>> f08f213f
 
     def get_robot_param_dict(self, dic, i):
         ret_dic = {}
@@ -859,11 +676,7 @@
             elif len(dic[k]) == 9:
                 ret_dic[k] = dic[k][i]
             else:
-<<<<<<< HEAD
-                raise(ValueError)
-=======
                 raise ValueError("Weird param shape.")
->>>>>>> f08f213f
 
         return ret_dic
 
@@ -936,13 +749,8 @@
         obs['object_orientation'] = self._rotate(obs['object_orientation'])
         obs['goal_object_orientation'] = self.goal_ori
         # self.vis.set_state(obs['object_position'] + 0.05, obs['object_orientation'])
-<<<<<<< HEAD
         self.unwrapped.platform.cube.set_state(
             obs['object_position'],
             obs['object_orientation']
         )
-=======
-
-        # self.unwrapped.platform.cube.set_state(obs['object_position'], obs['object_orientation'])
->>>>>>> f08f213f
         return obs