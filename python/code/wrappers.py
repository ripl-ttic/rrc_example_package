--- conflicted
+++ resolved
@@ -9,11 +9,7 @@
 import cv2
 from code.const import INIT_JOINT_CONF
 from scipy.spatial.transform import Rotation as R
-<<<<<<< HEAD
 from code.domain_randomization import TriFingerRandomizer
-=======
-from scipy.stats import truncnorm
->>>>>>> aba87be3
 
 EXCEP_MSSG = "================= captured exception =================\n" + \
     "{message}\n" + "{error}\n" + '=================================='
@@ -517,7 +513,6 @@
 
 
 class RandomizedEnvWrapper(gym.Wrapper):
-<<<<<<< HEAD
     def __init__(self, env, camera_fps=10.6, visualize=False):
         super().__init__(env)
         self.first_run = True
@@ -525,49 +520,13 @@
         self.steps_per_camera_frame = int((1.0 / camera_fps) / 0.004)
         self.visualize = visualize
         self.marker = None
-=======
-    def __init__(self, env, cube_pos_range=0.004, cube_rot_range=0.28,
-                 cube_pos_stddev=0.08, cube_rot_stddev=0.004,
-                 cube_randomize_step=3, cube_weight_scale=3,
-                 action_noise_scale=0.01,
-                 robot_position_noise_scale=0.01):
-        super().__init__(env)
-        self.first_run = True
-
-        #copied from __set_pybullet_params in simfinger.py
-        self.default_params = {
-            'mass': [0.26, 0.25, 0.021], #setting mass and maxJointVelocity at the same makes simfinger falling down????
-            #'maxJointVelocity':10,
-            'restitution':0.8,
-            'jointDamping':0.0,
-            'lateralFriction':0.1,
-            'spinningFriction':0.1,
-            'rollingFriction':0.1,
-            'linearDamping':0.5,
-            'angularDamping':0.5,
-            'contactStiffness':0.1,
-            'contactDamping':0.05
-        }
-
-        self.cube_randomize_step = cube_randomize_step
-        self.cube_pos_range = cube_pos_range
-        self.cube_rot_range = cube_rot_range
-        self.cube_pos_stddev = cube_pos_stddev
-        self.cube_rot_stddev = cube_rot_stddev
-        self.cube_weight_scale=cube_weight_scale
-        self.action_noise_scale=action_noise_scale
-        self.robot_position_noise_scale=robot_position_noise_scale
->>>>>>> aba87be3
 
         self.step_count = 0
         self.param = None
-<<<<<<< HEAD
         spaces = env.observation_space.spaces.copy()
         spaces['clean'] = env.observation_space
         spaces['params'] = self.randomizer.get_parameter_space()
         self.observation_space = gym.spaces.Dict(spaces)
-=======
->>>>>>> aba87be3
 
     def reset(self):
         if self.marker:
@@ -575,15 +534,10 @@
             self.marker = None
         obs = self.env.reset()
         if self.first_run:
-<<<<<<< HEAD
-=======
-
->>>>>>> aba87be3
             self.finger_id = self.env.platform.simfinger.finger_id
             self.joint_indices = self.env.platform.simfinger.pybullet_joint_indices
             self.link_indices = self.env.platform.simfinger.pybullet_link_indices
             self.client_id = self.env.platform.simfinger._pybullet_client_id
-<<<<<<< HEAD
             self.cube_id = self.env.platform.cube.block
             self.first_run = False
 
@@ -614,70 +568,10 @@
             self.marker.set_state(position=obs['object_position'],
                                   orientation=obs['object_orientation'])
         return obs, reward, is_done, info
-=======
-
-            self.cube_id = self.env.platform.cube.block
-            self.cube_default_mass = p.getDynamicsInfo(bodyUniqueId=self.cube_id, linkIndex=-1, physicsClientId=self.client_id)[0]
-
-            #TODO:
-            #figure out why the trifinger falling down to ground when mass and maxJointVelocity are set at the same time
-            #add adoptive randomizer that randomize env depending on policy performance
-
-            #cannot get all information by getDynamicsInfo. this returns parts of parameter values set
-            # for ind in self.link_indices[:3]:
-            #     print(p.getDynamicsInfo(bodyUniqueId=self.finger_id, linkIndex=ind, physicsClientId=self.client_id))
-
-            self.first_run=False
-
-        if self.env.visualization:
-            import trifinger_simulation
-            from code.utils import VisualCubeOrientation
-            self.noisy_ori_marker = VisualCubeOrientation(obs['object_position'], obs['object_orientation'])
-            self.noisy_cube = trifinger_simulation.visual_objects.CubeMarker(
-                width=0.065,
-                position=obs['object_position'],
-                orientation=obs['object_orientation'],
-                color=(0, 0, 0.7, 0.5),
-                physicsClientId=self.env.platform.simfinger._pybullet_client_id,
-            )
-
-        self.randomize_param()
-        #self.set_default()
-        #self.set_params(**{'mass':100})
-
-        self.step_count = 0
-        self.sampleCubePosNoise()
-        self.sampleCubeRotNoise()
-
-        return obs
-
-    def step(self, action):
-        action = self.randomize_action(action)
-        observation, reward, is_done, info = self.env.step(action)
-        observation = self.randomize_obs(observation)
-
-        self.step_count += 1
-        if self.step_count > self.cube_randomize_step:
-            self.sampleCubePosNoise()
-            self.sampleCubeRotNoise()
-            self.step_count = 0
-
-        if self.env.visualization:
-            self.noisy_ori_marker.set_state(observation['object_position'], observation['object_orientation'])
-            self.noisy_cube.set_state(observation['object_position'], observation['object_orientation'])
-
-        return observation, reward, is_done, info
->>>>>>> aba87be3
 
     def randomize_action(self, action):
         noise = self.randomizer.sample_action_noise()
         action_type = self.env.action_type
-<<<<<<< HEAD
-=======
-        position_action_space = TriFingerPlatform.spaces.robot_position.gym
-        torq_action_space = TriFingerPlatform.spaces.robot_torque.gym
-
->>>>>>> aba87be3
         if action_type == ActionType.POSITION:
             return np.clip(action + noise['action_position'],
                            self.action_space.low,
@@ -689,7 +583,6 @@
                            self.action_space.high)
 
         elif action_type == ActionType.TORQUE_AND_POSITION:
-<<<<<<< HEAD
             pos_action = np.clip(action['position'] + noise['action_position'],
                                  self.action_space['position'].low,
                                  self.action_space['position'].high)
@@ -700,26 +593,12 @@
             return {'torque': torq_action, 'position': pos_action}
         else:
             raise ValueError("Can't add noise to actions. Unknown action type.")
-=======
-            pos_action =  action['position']
-            torq_action = action['torque']
-
-            pos_noise  = position_action_space.sample() * self.action_noise_scale
-            torq_noise = torq_action_space.sample() * self.action_noise_scale
-
-            pos_action  = np.clip(pos_action+pos_noise, position_action_space.low, position_action_space.high)
-            torq_action = np.clip(torq_action+torq_noise, torq_action_space.low, torq_action_space.high)
-
-            action = {'torque':torq_action, 'position':pos_action}
-        return action
->>>>>>> aba87be3
 
     def randomize_obs(self, obs):
         from copy import deepcopy
 
         clean_obs = deepcopy(obs)
 
-<<<<<<< HEAD
         noise = self.randomizer.sample_robot_noise()
 
         # add noise to robot_position
@@ -763,85 +642,6 @@
 
         robot_params = {k: v for k, v in self.params.items() if 'cube' not in k}
         self.set_robot_params(**robot_params)
-=======
-        quat_noised = self.addNoiseCubeRot(obs['object_orientation'])
-        obs['object_orientation'] = quat_noised
-
-        pos_noised = self.addNoiseCubePos(obs['object_position'])
-        obs['object_position'] = pos_noised
-
-        robot_pos_noised = self.addNoiseRobotPos(obs['robot_position'])
-        obs['robot_position'] = robot_pos_noised
-
-        obs['noisy_obs'] = obs
-        obs['clean_obs'] = clean_obs
-        obs['params'] = self.current_param
-
-        return obs
-
-    def addNoiseCubePos(self, pos):
-        return pos + self.cube_pos_noise
-
-    def addNoiseCubeRot(self, quat):
-        from scipy.spatial.transform import Rotation as R
-        rot = R.from_quat(quat) * self.cube_rot_noise
-        return rot.as_quat()
-
-    def addNoiseRobotPos(self, pos):
-        noise = self.env.observation_space['robot_position'].sample() * self.robot_position_noise_scale
-        high = self.env.observation_space['robot_position'].high
-        low  = self.env.observation_space['robot_position'].low
-        pos = noise + pos
-        return np.clip(pos, low, high)
-
-    def sampleCubePosNoise(self):
-        # self.cube_pos_noise = np.random.normal(0, scale=self.cube_pos_var, size=3)
-        a = -(self.cube_pos_range / 2) / self.cube_pos_stddev
-        b = (self.cube_pos_range / 2) / self.cube_pos_stddev
-        self.cube_pos_noise = truncnorm.rvs(a, b, size=3) * \
-            (self.cube_pos_range / (b - a))
-
-    def sampleCubeRotNoise(self, degrees=False):
-        from scipy.spatial.transform import Rotation as R
-        # self.cube_rot_noise = self.randGaussRotation(self.cube_rot_var)
-        a = -(self.cube_rot_range / 2) / self.cube_rot_stddev
-        b = (self.cube_rot_range / 2) / self.cube_rot_stddev
-        euler = truncnorm.rvs(a, b, size=3) * \
-            (self.cube_pos_range / (b - a))
-        self.cube_rot_noise = R.from_euler('ZYX', euler, degrees=degrees)
-
-    def randGaussRotation(self, var, degrees=False):
-        from scipy.spatial.transform import Rotation as R
-        order = 'ZYX'
-        euler = np.random.normal(0, scale=var, size=3)
-        return R.from_euler(order, euler, degrees=degrees)
-
-    def randTruncatedNormRotation(self, span, degrees=False):
-        from scipy.spatial.transform import Rotation as R
-        order = 'ZYX'
-        euler = truncnorm.rvs(-span / 2, span / 2, size=3)
-        return R.from_euler(order, euler, degrees=degrees)
-
-
-    def randomize_param(self):
-        cube_mass = np.random.uniform(low=1, high=self.cube_weight_scale) * self.cube_default_mass
-        cube_params = {"mass": cube_mass}
-        self.set_cube_params(**cube_params)
-
-        params = {}
-        dic = self.default_params
-        for k in dic.keys():
-            if type(dic[k]) in [float, int]:
-                params[k] = dic[k] * np.random.uniform(low=0.9, high=1.1)
-            elif type(dic[k]) in [list, np.ndarray]:
-                params[k] = np.array(dic[k]) * np.random.uniform(low=0.9, high=1.1, size=len(dic[k]))
-            else:
-                raise(ValueError)
-        self.set_robot_params(**params)
-
-        self.current_param = params
-        self.current_param["cube_mass"] = cube_mass
->>>>>>> aba87be3
 
     def set_default(self):
         cube_params = {"mass": self.cube_default_mass}
@@ -851,13 +651,6 @@
         self.current_param = self.default_params
         self.current_param["cube_mass"] = self.cube_default_mass
 
-<<<<<<< HEAD
-=======
-    def set_cube_params(self, **kwargs):
-        p.changeDynamics(bodyUniqueId=self.cube_id, linkIndex=-1, physicsClientId=self.client_id,
-                         **kwargs)
-
->>>>>>> aba87be3
     def set_robot_params(self, **kwargs):
         # set params by passing kw dictionary
         # all values of dict should be list which length is 3 or 9 for different params or float/int for the same param
@@ -865,7 +658,6 @@
         self.check_robot_param_dict(kwargs)
         for i, link_id in enumerate(self.link_indices):
             joint_kwargs = self.get_robot_param_dict(kwargs, i)
-<<<<<<< HEAD
             p.changeDynamics(bodyUniqueId=self.finger_id, linkIndex=link_id,
                              physicsClientId=self.client_id, **joint_kwargs)
 
@@ -873,17 +665,6 @@
         for v in dic.values():
             if len(v.shape) > 0:
                 assert len(v) in [3, 9]
-=======
-            #print(link_id, joint_kwargs)
-            p.changeDynamics(bodyUniqueId=self.finger_id, linkIndex=link_id, physicsClientId=self.client_id,
-                             **joint_kwargs)
-
-
-    def check_robot_param_dict(self, dic):
-        for v in dic.values():
-            assert (type(v) in [list, np.ndarray] and len(v) in [3, 9]) or type(v) in [float, int]
-
->>>>>>> aba87be3
 
     def get_robot_param_dict(self, dic, i):
         ret_dic = {}
@@ -895,11 +676,7 @@
             elif len(dic[k]) == 9:
                 ret_dic[k] = dic[k][i]
             else:
-<<<<<<< HEAD
                 raise ValueError("Weird param shape.")
-=======
-                raise(ValueError)
->>>>>>> aba87be3
 
         return ret_dic
 
