--- conflicted
+++ resolved
@@ -239,13 +239,6 @@
         if self._termination_fn is not None:
             is_done = is_done or self._termination_fn(observation)
 
-<<<<<<< HEAD
-        if is_done:
-            print('saving custom logs...')
-            self.save_custom_logs()
-
-        return observation, reward, is_done, self.info.copy()
-=======
         # report current step_count
         if self.step_count - self._prev_step_report > 200:
             print('current step_count:', self.step_count)
@@ -257,8 +250,7 @@
             print('step_count', self.step_count)
             self.save_custom_logs()
 
-        return observation, reward, is_done, self.info
->>>>>>> fe945dc2
+        return observation, reward, is_done, self.info.copy()
 
     def reset(self):
         # By changing the `_reset_*` method below you can switch between using
@@ -392,17 +384,11 @@
         self.custom_logs[name] = data
 
     def save_custom_logs(self):
-<<<<<<< HEAD
-        if not os.path.isdir(CUSTOM_LOGDIR):
-            return
-        with shelve.open(CUSTOM_LOGDIR + '/custom_data') as f:
-=======
         print('saving custom logs...')
         if not os.path.isdir(CUSTOM_LOGDIR):
             print('{} does not exist. skip saving custom logs.'.format(CUSTOM_LOGDIR))
             return
         path = os.path.join(CUSTOM_LOGDIR, 'custom_data')
         with shelve.open(path, writeback=True) as f:
->>>>>>> fe945dc2
             for key, val in self.custom_logs.items():
                 f[key] = val