--- conflicted
+++ resolved
@@ -789,10 +789,6 @@
                 for i in range(3):
                     target_joint = ik(i, tip_positions[i], obs['robot_position'])
                     target_joint_conf.append(target_joint[3*i:3*(i+1)])
-<<<<<<< HEAD
-=======
-                    # return actions
->>>>>>> aba87be3
             except TypeError:
                 print('Warning: IK solution not found (tip_positions_to_actions)')
                 continue
