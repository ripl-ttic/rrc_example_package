--- conflicted
+++ resolved
@@ -22,11 +22,7 @@
 import copy
 
 class PlanningAndForceControlPolicy:
-<<<<<<< HEAD
-    def __init__(self, env, obs, fc_policy, action_repeat=2, align_goal_ori=True,
-=======
     def __init__(self, env, obs, fc_policy, action_repeat=2 * 2, align_goal_ori=True,
->>>>>>> fe945dc2
                  use_rrt=False, use_incremental_rrt=False, constants=None):
         if constants is None:
             constants = self._get_default_constants()
